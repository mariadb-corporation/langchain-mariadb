from __future__ import annotations

import json
import logging
import re
import uuid
from dataclasses import dataclass
from enum import Enum
from typing import (
    Any,
    Callable,
    Iterable,
    List,
    Optional,
    Sequence,
    Tuple,
    Type,
    Union,
    cast,
)

import numpy as np
from langchain_core.documents import Document
from langchain_core.embeddings import Embeddings
from langchain_core.runnables.config import run_in_executor
from langchain_core.vectorstores import VectorStore
from langchain_core.vectorstores.utils import maximal_marginal_relevance
from sqlalchemy import create_engine
from sqlalchemy.engine import Engine

from langchain_mariadb._utils import enquote_identifier
from langchain_mariadb.expression_filter import MariaDBFilterExpressionConverter

"""
MariaDBStore is a vector store implementation that uses MariaDB database.

Example:
    Basic usage:
    ```python
    from langchain_mariadb import MariaDBStore
    from langchain_openai import OpenAIEmbeddings

    # Create a MariaDB connection pool
    url = f"mariadb+mariadbconnector://myuser:mypassword@localhost/mydatabase"

    # Initialize embeddings model
    embeddings = OpenAIEmbeddings()

    # Create a new vector store
    store = MariaDBStore.from_texts(
        texts=["Hello, world!", "Another text"],
        embedding=embeddings,
        datasource=url,
        collection_name="my_collection"  # Optional, defaults to "langchain"
    )

    # Search similar texts
    results = store.similarity_search("Hello", k=2)

    # Search with metadata filter
    results = store.similarity_search(
        "Hello",
        filter={"category": "greeting"}
    )

    # Search with complex filter
    results = store.similarity_search(
        "Hello",
        filter={
            "$and": [
                {"category": "greeting"},
                {"language": {"$in": ["en", "es"]}}
            ]
        }
    )
    ```

    Asynchronous usage:
    ```python
    import asyncio
    from langchain_mariadb import MariaDBStore
    from langchain_openai import OpenAIEmbeddings

    async def search_documents():
        # Create store as before
        url = f"mariadb+mariadbconnector://myuser:mypassword@localhost/mydatabase"
        
        embeddings = OpenAIEmbeddings()
        store = MariaDBStore.from_texts(
            texts=["Hello, world!", "Another text"],
            embedding=embeddings,
            datasource=url
        )

        # Perform async similarity search
        results = await store.amax_marginal_relevance_search(
            "Hello",
            k=2,
            fetch_k=10,
            lambda_mult=0.5
        )

        # Async search with scores
        results_with_scores = await store.amax_marginal_relevance_search_with_score(
            "Hello",
            k=2,
            filter={"category": "greeting"}
        )

        return results, results_with_scores

    # Run async function
    results, results_with_scores = asyncio.run(search_documents())
    ```

Advanced Usage:
    Custom configuration:
    ```python
    from langchain_mariadb import (
       MariaDBStore, MariaDBStoreSettings, TableConfig, ColumnConfig
    }

    # Configure custom table and column names
    config = MariaDBStoreSettings(
        tables=TableConfig(
            embedding_table="custom_embeddings",
            collection_table="custom_collections"
        ),
        columns=ColumnConfig(
            embedding_id="doc_id",
            content="text_content",
            metadata="doc_metadata"
        )
    )

    store = MariaDBStore.from_texts(
        texts=["Hello, world!"],
        embedding=embeddings,
        datasource=pool,
        config=config
    )
    ```

    Working with documents:
    ```python
    from langchain_core.documents import Document

    # Create from documents
    documents = [
        Document(page_content="Hello", metadata={"source": "greeting.txt"}),
        Document(page_content="World", metadata={"source": "greeting.txt"})
    ]

    store = MariaDBStore.from_documents(
        documents=documents,
        embedding=embeddings,
        datasource=pool
    )

    # Add more documents
    store.add_documents(documents)
    ```

Notes:
    - Requires MariaDB 11.7.1 or later
    - The database user needs permissions to create tables and indexes

Distance Strategies:
    - COSINE (default)
    - EUCLIDEAN
"""

# ------------------------------------------------------------------------------
# Constants
# ------------------------------------------------------------------------------
_LANGCHAIN_DEFAULT_COLLECTION_NAME = "langchain"


# ------------------------------------------------------------------------------
# Helper Classes
# ------------------------------------------------------------------------------
class DistanceStrategy(str, Enum):
    """Distance strategies for vector similarity."""

    EUCLIDEAN = "euclidean"
    COSINE = "cosine"


def _results_to_docs(docs_and_scores: Any) -> List[Document]:
    """Return docs from docs and scores."""
    return [doc for doc, _ in docs_and_scores]


# ------------------------------------------------------------------------------
# Configuration Classes
# ------------------------------------------------------------------------------
@dataclass
class TableConfig:
    """Configuration for database table names."""

    embedding_table: str
    collection_table: str

    def __init__(
        self,
        embedding_table: Optional[str] = None,
        collection_table: Optional[str] = None,
    ) -> None:
        """Initialize TableConfig with custom or default table names.

        Args:
            embedding_table: Name for embedding table (default: langchain_embedding)
            collection_table: Name for collection table (default: langchain_collection)
        """
        self.embedding_table = embedding_table or "langchain_embedding"
        self.collection_table = collection_table or "langchain_collection"

    @classmethod
    def default(cls) -> "TableConfig":
        """Create TableConfig with default values."""
        return cls()


@dataclass
class ColumnConfig:
    """Configuration for database column names."""

    # Embedding table columns
    embedding_id: str
    embedding: str
    content: str
    metadata: str

    # Collection table columns
    collection_id: str
    collection_label: str
    collection_metadata: str

    def __init__(
        self,
        # Embedding table columns
        embedding_id: Optional[str] = None,
        embedding: Optional[str] = None,
        content: Optional[str] = None,
        metadata: Optional[str] = None,
        # Collection table columns
        collection_id: Optional[str] = None,
        collection_label: Optional[str] = None,
        collection_metadata: Optional[str] = None,
    ) -> None:
        """Initialize ColumnConfig with custom or default column names.

        Args:
            embedding_id: Name for embedding ID column (default: id)
            embedding: Name for embedding vector column (default: embedding)
            content: Name for content column (default: content)
            metadata: Name for metadata column (default: metadata)
            collection_id: Name for collection ID column (default: id)
            collection_label: Name for collection label column (default: label)
            collection_metadata: Name for collection metadata column (default: metadata)
        """
        # Embedding table columns
        self.embedding_id = embedding_id or "id"
        self.embedding = embedding or "embedding"
        self.content = content or "content"
        self.metadata = metadata or "metadata"

        # Collection table columns
        self.collection_id = collection_id or "id"
        self.collection_label = collection_label or "label"
        self.collection_metadata = collection_metadata or "metadata"

    @classmethod
    def default(cls) -> "ColumnConfig":
        """Create ColumnConfig with default values."""
        return cls()


@dataclass
class MariaDBStoreSettings:
    """Configuration for MariaDBStore."""

    tables: TableConfig
    columns: ColumnConfig
    pre_delete_collection: bool
    lazy_init: bool

    def __init__(
        self,
        tables: Optional[TableConfig] = None,
        columns: Optional[ColumnConfig] = None,
        pre_delete_collection: bool = False,
        lazy_init: bool = False,
    ) -> None:
        """Initialize MariaDBStoreSettings with custom or default configurations.

        Args:
            tables: Table configuration
            columns: Column configuration
            pre_delete_collection: delete existing collection (default: False)
        """
        self.tables = tables or TableConfig.default()
        self.columns = columns or ColumnConfig.default()
        self.pre_delete_collection = pre_delete_collection
        self.lazy_init = lazy_init

    @classmethod
    def default(cls) -> "MariaDBStoreSettings":
        """Create MariaDBStoreSettings with default values."""
        return cls()


# ------------------------------------------------------------------------------
# Main VectorStore Implementation
# ------------------------------------------------------------------------------
class MariaDBStore(VectorStore):
    """MariaDB vector store integration."""

    # --------------------------------------------------------------------------
    # Initialization
    # --------------------------------------------------------------------------
    def __init__(
        self,
        embeddings: Embeddings,
        embedding_length: Optional[int] = None,
        *,
        datasource: Union[Engine | str],
        collection_name: str = _LANGCHAIN_DEFAULT_COLLECTION_NAME,
        collection_metadata: Optional[dict] = None,
        distance_strategy: DistanceStrategy = DistanceStrategy.COSINE,
        config: MariaDBStoreSettings = MariaDBStoreSettings(),
        logger: Optional[logging.Logger] = None,
        engine_args: Optional[dict[str, Any]] = None,
        relevance_score_fn: Optional[Callable[[float], float]] = None,
    ) -> None:
        """Initialize the MariaDB vector store.

        Args:
            embeddings: Embeddings object for creating embeddings
            embedding_length: Length of embedding vectors (default: 1536)
            datasource: datasource (connection string, sqlalchemy engine or
                        MariaDB connection pool)
            collection_name: Name of the collection to store vectors
            collection_metadata: Optional metadata for the collection
            distance_strategy: Strategy for distances (COSINE or EUCLIDEAN)
            config: Store configuration for tables and columns
            logger: Optional logger instance for debugging
            relevance_score_fn: function to override relevance score calculation
        """
        # Initialize core attributes
        self.embedding_function = embeddings
        self._embedding_length = embedding_length
        self.collection_name = collection_name
        self.collection_metadata = collection_metadata
        self._distance_strategy = distance_strategy
        self.pre_delete_collection = config.pre_delete_collection
        self.lazy_init = config.lazy_init
        self.logger = logger or logging.getLogger(__name__)
        self.override_relevance_score_fn = relevance_score_fn
        if isinstance(datasource, str):
            self._datasource = create_engine(url=datasource, **(engine_args or {}))
        elif isinstance(datasource, Engine):
            self._datasource = datasource
        else:
            raise ValueError(
                "datasource should be a connection string, an instance of "
                "sqlalchemy.engine.Engine or a mariadb pool"
            )
        # Initialize table and column names
        self._embedding_table_name = enquote_identifier(config.tables.embedding_table)
        self._embedding_id_col_name = enquote_identifier(config.columns.embedding_id)
        self._embedding_emb_col_name = enquote_identifier(config.columns.embedding)
        self._embedding_content_col_name = enquote_identifier(config.columns.content)
        self._embedding_meta_col_name = enquote_identifier(config.columns.metadata)

        self._collection_table_name = enquote_identifier(config.tables.collection_table)
        self._collection_id_col_name = enquote_identifier(config.columns.collection_id)
        self._collection_label_col_name = enquote_identifier(
            config.columns.collection_label
        )
        self._collection_meta_col_name = enquote_identifier(
            config.columns.collection_metadata
        )

        self._expression_converter = MariaDBFilterExpressionConverter(
            self._embedding_meta_col_name
        )

        # Initialize tables and collection
        if not self.lazy_init:
            if self._embedding_length is None:
                self._embedding_length = 1536
            self._init_vectorstore()

    def _init_vectorstore(
        self,
    ) -> None:
        """Initialize the store."""
        self.create_tables_if_not_exists()
        self.create_collection()
        self.lazy_init = False

    # Core properties and utilities
    @property
    def embeddings(self) -> Embeddings:
        return self.embedding_function

    def _embedding_to_binary(self, embedding: List[float]) -> bytes:
        """Convert embedding vector to binary format for storage.

        Args:
            embedding: List of floating point values

        Returns:
            Packed binary representation of the embedding
        """
        return np.array(embedding, np.float32).tobytes()

    def _binary_to_embedding(self, embedding: bytes) -> List[float] | None:
        """Convert binary data back to embedding vector.

        Args:
            embedding: Binary data to unpack

        Returns:
            List of floating point values, or None if input is None
        """
        if embedding is None:
            return None
        return cast(list[float], np.frombuffer(embedding, np.float32).tolist())

    def _validate_id(self, id_: str) -> None:
        """Validate document ID format.

        Args:
            id_: ID to validate

        Raises:
            ValueError: If ID format is invalid
        """
        if not re.match("^[a-zA-Z0-9_\\-]+$", id_):
            raise ValueError(
                f"ID format can only be alphanumeric with underscore and minus sign, "
                f"but got value: {id_}"
            )

    # Database management methods
    def create_tables_if_not_exists(self) -> None:
        """Create the necessary database tables if they don't exist."""
        # Create embedding table index name
        index_name = (
            f"idx_{self._embedding_table_name}_{self._embedding_emb_col_name}_idx"
        )
        index_name = re.sub(r"[^0-9a-zA-Z_]", "", index_name)

        # Create embedding table
        table_query = (
            f"CREATE TABLE IF NOT EXISTS {self._embedding_table_name} ("
            f"{self._embedding_id_col_name} VARCHAR(36)"
            f" NOT NULL DEFAULT UUID_v7() PRIMARY KEY,"
            f"{self._embedding_content_col_name} TEXT,"
            f"{self._embedding_meta_col_name} JSON,"
            f"{self._embedding_emb_col_name} VECTOR({self._embedding_length}) NOT NULL,"
            f"VECTOR INDEX {index_name} ({self._embedding_emb_col_name}) "
            f") ENGINE=InnoDB"
        )

        # Create collection table index names
        col_uniq_key_name = (
            f"idx_{self._collection_table_name}_{self._collection_label_col_name}"
        )
        col_index_name = f"{self._embedding_table_name}_collection_id_fkey"
        col_uniq_key_name = re.sub(r"[^0-9a-zA-Z_]", "", col_uniq_key_name)
        col_index_name = re.sub(r"[^0-9a-zA-Z_]", "", col_index_name)

        # Create collection table
        col_table_query = (
            f"CREATE TABLE IF NOT EXISTS {self._collection_table_name}("
            f"{self._collection_id_col_name} UUID"
            f" NOT NULL DEFAULT UUID_v7() PRIMARY KEY,"
            f"{self._collection_label_col_name} VARCHAR(256),"
            f"{self._collection_meta_col_name} JSON,"
            f"UNIQUE KEY {col_uniq_key_name} ({self._collection_label_col_name})"
            f")"
        )

        # Add foreign key constraint
        alter_query = (
            f"ALTER TABLE {self._embedding_table_name}"
            f" ADD COLUMN IF NOT EXISTS collection_id uuid,"
            f" ADD CONSTRAINT FOREIGN KEY IF NOT EXISTS"
            f" {col_index_name} (collection_id)"
            f" REFERENCES {self._collection_table_name}({self._collection_id_col_name})"
            f" ON DELETE CASCADE"
        )

        # Create collection ID index
        create_collection_id_idx = (
            f"CREATE INDEX IF NOT EXISTS coll_id_idx "
            f"ON {self._embedding_table_name} (collection_id)"
        )

        # Execute all queries
        con = self._datasource.raw_connection()
        cursor = con.cursor()
        try:
            cursor.execute(table_query)
            cursor.execute(col_table_query)
            cursor.execute(alter_query)
            cursor.execute(create_collection_id_idx)
            con.commit()
        finally:
            cursor.close()
            con.close()

    def drop_tables(self) -> None:
        """Drop all tables used by the vector store."""
        con = self._datasource.raw_connection()
        cursor = con.cursor()
        try:
            cursor.execute(f"DROP TABLE IF EXISTS {self._embedding_table_name}")
            cursor.execute(f"DROP TABLE IF EXISTS {self._collection_table_name}")
            con.commit()
        finally:
            cursor.close()
            con.close()

    def _check_if_collection_exists(self) -> str | None:
        con = self._datasource.raw_connection()
        cursor = con.cursor()
        try:
            cursor.execute(
                f"SELECT {self._collection_id_col_name}"
                f" FROM {self._collection_table_name}"
                f" WHERE {self._collection_label_col_name}=?",
                (self.collection_name,),
            )
            row = cursor.fetchone()
            if row is not None:
                return row[0]
            return None

        finally:
            cursor.close()
            con.close()

    def create_collection(self) -> None:
        """Create a new collection or retrieve existing one."""
        if self.pre_delete_collection:
            self.delete_collection()

        con = self._datasource.raw_connection()
        cursor = con.cursor()
        try:
            # Check if collection exists
            collection_id = self._check_if_collection_exists()
            if collection_id is not None:
                self._collection_id = collection_id
                return
            # Create new collection
            query = (
                f"INSERT INTO {self._collection_table_name}"
                f"({self._collection_label_col_name},"
                f" {self._collection_meta_col_name})"
                f" VALUES (?,?) RETURNING {self._collection_id_col_name}"
            )
            cursor.execute(
                query, (self.collection_name, json.dumps(self.collection_metadata))
            )
            row = cursor.fetchone()
            if row is not None:
                self._collection_id = cast(str, row[0])
            con.commit()
        finally:
            cursor.close()
            con.close()

    def delete_collection(self) -> None:
        """Delete the current collection and its associated data."""
        con = self._datasource.raw_connection()
        cursor = con.cursor()
        try:
            try:
                # Find collection ID
                cursor.execute(
                    f"SELECT {self._collection_id_col_name}"
                    f" FROM {self._collection_table_name}"
                    f" WHERE {self._collection_label_col_name}=?",
                    (self.collection_name,),
                )
                row = cursor.fetchone()

                if row is not None:
                    collection_id = row[0]
                    # Delete associated embeddings and collection
                    query = (
                        f"DELETE FROM {self._embedding_table_name}"
                        f" WHERE collection_id = ?"
                    )
                    cursor.execute(
                        query,
                        (collection_id,),
                    )
                    cursor.execute(
                        f"DELETE FROM {self._collection_table_name} "
                        f"WHERE {self._collection_id_col_name} = ?",
                        (collection_id,),
                    )
            except Exception:
                self.logger.debug("Failed to delete previous collection")
            con.commit()
        finally:
            cursor.close()
            con.close()

    def delete(
        self,
        ids: Optional[List[str]] = None,
        **kwargs: Any,
    ) -> None:
        """Delete vectors by their IDs.

        Args:
            ids: List of IDs to delete
            **kwargs: Additional arguments (not used)
        """
        if not ids:
            return
        con = self._datasource.raw_connection()
        cursor = con.cursor()
        try:
<<<<<<< HEAD
            with con.cursor() as cursor:
                self.logger.debug("Deleting vectors by IDs")
                data = [(i,) for i in ids]
                cursor.executemany(
                    f"DELETE FROM {self._embedding_table_name} "
                    f"WHERE {self._embedding_id_col_name} = ? "
                    f"AND collection_id = '{self._collection_id}'",
                    data,
                )
                con.commit()
=======
            self.logger.debug("Deleting vectors by IDs")
            data = [(i,) for i in ids]
            cursor.executemany(
                f"DELETE FROM {self._embedding_table_name} "
                f"WHERE {self._embedding_id_col_name} = ?",
                data,
            )
            con.commit()
        except Exception as e:
            if hasattr(e, "errno") and e.errno == 1146:  # NO SUCH TABLE
                return
            else:
                raise e
>>>>>>> 3f53bca7
        finally:
            cursor.close()
            con.close()

    def get_by_ids(self, ids: Sequence[str], /) -> List[Document]:
        """Get documents by their IDs."""
        ids_ = []
        for _id in ids:
            if _id is not None:
                self._validate_id(_id)
                ids_.append(f"'{_id}'")

        if not ids_:
            return []

        # Build and execute query
        query = (
            f"SELECT {self._embedding_id_col_name}, "
            f"{self._embedding_content_col_name}, "
            f"{self._embedding_meta_col_name} "
            f"FROM {self._embedding_table_name} "
            f"WHERE {self._embedding_id_col_name} IN ({','.join(ids_)}) "
            f"AND collection_id = '{self._collection_id}' "
            f"ORDER BY {self._embedding_meta_col_name}"
        )

        documents = []
        con = self._datasource.raw_connection()
        cursor = con.cursor()
        try:
            cursor.execute(query)
            rows = cursor.fetchall()
            for row in rows:
                documents.append(
                    Document(
                        id=row[0],
                        page_content=row[1],
                        metadata=json.loads(row[2]),
                    )
                )
        finally:
            cursor.close()
            con.close()
        return documents

    def add_embeddings(
        self,
        texts: Sequence[str],
        embeddings: List[List[float]],
        metadatas: Optional[List[dict]] = None,
        ids: Optional[List[str]] = None,
        **kwargs: Any,
    ) -> List[str]:
        """Add embeddings to the vectorstore.

        Args:
            texts: Sequence of strings to add
            embeddings: List of embedding vectors
            metadatas: Optional list of metadata dicts for each text
            ids: Optional list of IDs for the documents
            **kwargs: Additional arguments (not used)

        Returns:
            List of IDs for the added documents

        Raises:
            ValueError: If any provided ID contains invalid characters
        """
        # Generate or validate IDs
        if ids is None:
            ids_ = [str(uuid.uuid4()) for _ in texts]
        else:
            ids_ = []
            for _id in ids:
                if _id is None:
                    ids_.append(str(uuid.uuid4()))
                else:
                    if not re.match("^[a-zA-Z0-9_\\-]+$", _id):
                        raise ValueError(
                            f"ID format can only be alphanumeric with underscore "
                            f"and minus sign, but got value: {_id}"
                        )
                    ids_.append(_id)

        # Use empty metadata if none provided
        if not metadatas:
            metadatas = [{} for _ in texts]

        if len(embeddings) == 0:
            return []

        # Prepare data for insertion
        data = []
        for text, metadata, embedding, id_ in zip(texts, metadatas, embeddings, ids_):
            binary_emb = self._embedding_to_binary(embedding)
            data.append(
                (
                    id_,
                    text,
                    json.dumps(metadata),
                    binary_emb,
                    self._collection_id,
                )
            )

        # Insert embeddings into database in batches
        con = self._datasource.raw_connection()
        cursor = con.cursor()
        try:
            query = (
                f"INSERT INTO {self._embedding_table_name} ("
                f"{self._embedding_id_col_name}, "
                f"{self._embedding_content_col_name}, "
                f"{self._embedding_meta_col_name}, "
                f"{self._embedding_emb_col_name}, "
                f"collection_id"
                f") VALUES (?,?,?,?,?) "
                f"ON DUPLICATE KEY UPDATE "
                f"{self._embedding_content_col_name} = "
                f"VALUES({self._embedding_content_col_name}), "
                f"{self._embedding_meta_col_name} = "
                f"VALUES({self._embedding_meta_col_name}), "
                f"{self._embedding_emb_col_name} = "
                f"VALUES({self._embedding_emb_col_name})"
            )

            # Process in batches of 1000 parameters
            batch_size = 1000
            for i in range(0, len(data), batch_size):
                batch = data[i : i + batch_size]
                cursor.executemany(query, batch)
            con.commit()

        finally:
            cursor.close()
            con.close()
        return ids_

    def add_texts(
        self,
        texts: Iterable[str],
        metadatas: Optional[List[dict]] = None,
        ids: Optional[List[str]] = None,
        **kwargs: Any,
    ) -> List[str]:
        """Run more texts through the embeddings and add to the vectorstore.

        Args:
            texts: Iterable of strings to add to the vectorstore.
            metadatas: Optional list of metadatas associated with the texts.
            ids: Optional list of ids for the texts.
                 If not provided, will generate a new id for each text.
            kwargs: vectorstore specific parameters

        Returns:
            List of ids from adding the texts into the vectorstore.
        """
        texts_ = list(texts)
        if not texts_:
            return []
        embeddings = self.embedding_function.embed_documents(texts_)
        if len(embeddings) == 0:
            return []
        if self.lazy_init and embeddings:
            self._embedding_length = len(embeddings[0])
            self._init_vectorstore()
        return self.add_embeddings(
            texts=texts_,
            embeddings=list(embeddings),
            metadatas=list(metadatas) if metadatas else None,
            ids=list(ids) if ids else None,
        )

    # Search methods
    def similarity_search(
        self,
        query: str,
        k: int = 4,
        filter: Union[None, dict] = None,
        **kwargs: Any,
    ) -> List[Document]:
        """Run similarity search with MariaDB.

        Args:
            query: Query text to search for
            k: Number of results to return (default: 4)
            filter: Optional filter by metadata
            **kwargs: Additional arguments passed to similarity_search_by_vector

        Returns:
            List of Documents most similar to the query
        """
        embedding = self.embeddings.embed_query(query)
        return self.similarity_search_by_vector(
            embedding=embedding,
            k=k,
            filter=filter,
        )

    def similarity_search_with_score(
        self,
        query: str,
        k: int = 4,
        filter: Union[None, dict] = None,
    ) -> List[Tuple[Document, float]]:
        """Return docs most similar to query along with scores.

        Args:
            query: Text to look up documents similar to
            k: Number of Documents to return (default: 4)
            filter: Optional filter by metadata

        Returns:
            List of tuples of (Document, similarity_score)
        """
        embedding = self.embeddings.embed_query(query)
        docs = self.similarity_search_with_score_by_vector(
            embedding=embedding, k=k, filter=filter
        )
        return docs

    def similarity_search_with_score_by_vector(
        self,
        embedding: List[float],
        k: int = 4,
        filter: Union[None, dict] = None,
    ) -> List[Tuple[Document, float]]:
        """Return docs most similar to embedding vector along with scores.

        Args:
            embedding: Embedding vector to look up documents similar to
            k: Number of Documents to return (default: 4)
            filter: Optional filter by metadata

        Returns:
            List of tuples of (Document, similarity_score)
        """
        results = self.__query_collection(embedding=embedding, k=k, filter=filter)
        return self._results_to_docs_and_scores(results)

    def _similarity_search_with_relevance_scores(
        self,
        query: str,
        k: int = 4,
        **kwargs: Any,
    ) -> List[Tuple[Document, float]]:
        """Return docs and relevance scores in the range [0, 1].

        Args:
            query: Input text to search for
            k: Number of Documents to return (default: 4)
            **kwargs: Additional arguments including:
                score_threshold: Optional float between 0 and 1 to filter results

        Returns:
            List of tuples of (Document, relevance_score) where relevance_score
            is in the range [0, 1]. 0 is dissimilar, 1 is most similar.
        """
        if self.override_relevance_score_fn is None:
            embedding = self.embeddings.embed_query(query)
            results = self.__query_with_score_collection(
                embedding=embedding, k=k, filter=None
            )
            docs = self._results_to_docs_and_scores(results)
            return docs

        docs_and_scores = self.similarity_search_with_score(query, k, **kwargs)
        return [
            (doc, self.override_relevance_score_fn(score))
            for doc, score in docs_and_scores
        ]

    async def _asimilarity_search_with_relevance_scores(
        self,
        query: str,
        k: int = 4,
        **kwargs: Any,
    ) -> List[Tuple[Document, float]]:
        """Return docs and relevance scores in the range [0, 1] asynchronously.

        Args:
            query: Input text to search for
            k: Number of Documents to return (default: 4)
            **kwargs: Additional arguments including:
                score_threshold: Optional float between 0 and 1 to filter results

        Returns:
            List of tuples of (Document, relevance_score) where relevance_score
            is in the range [0, 1]. 0 is dissimilar, 1 is most similar.
        """
        if self.override_relevance_score_fn is None:
            embedding = self.embeddings.embed_query(query)
            results = self.__query_with_score_collection(
                embedding=embedding, k=k, filter=None
            )
            docs = self._results_to_docs_and_scores(results)
            return docs

        docs_and_scores = await self.asimilarity_search_with_score(query, k, **kwargs)
        return [
            (doc, self.override_relevance_score_fn(score))
            for doc, score in docs_and_scores
        ]

    def similarity_search_by_vector(
        self,
        embedding: List[float],
        k: int = 4,
        filter: Union[None, dict] = None,
        **kwargs: Any,
    ) -> List[Document]:
        """Return docs most similar to embedding vector.

        Args:
            embedding: Embedding vector to look up documents similar to
            k: Number of Documents to return (default: 4)
            filter: Optional metadata filter
            **kwargs: Additional arguments (not used)

        Returns:
            List of Documents most similar to the query vector
        """
        docs_and_scores = self.similarity_search_with_score_by_vector(
            embedding=embedding, k=k, filter=filter
        )
        return _results_to_docs(docs_and_scores)

    # MMR search methods
    def max_marginal_relevance_search(
        self,
        query: str,
        k: int = 4,
        fetch_k: int = 20,
        lambda_mult: float = 0.5,
        filter: Union[None, dict] = None,
        **kwargs: Any,
    ) -> List[Document]:
        """Return docs selected using maximal marginal relevance.

        Args:
            query: Text to look up documents similar to
            k: Number of documents to return (default: 4)
            fetch_k: Number of documents to fetch before selecting top-k (default: 20)
            lambda_mult: Balance between relevance and diversity, 0-1 (default: 0.5)
                0 = maximize diversity, 1 = maximize relevance
            filter: Optional metadata filter
            **kwargs: Additional arguments passed to search_by_vector

        Returns:
            List of Documents selected by maximal marginal relevance
        """
        embedding = self.embedding_function.embed_query(query)
        return self.max_marginal_relevance_search_by_vector(
            embedding,
            k=k,
            fetch_k=fetch_k,
            lambda_mult=lambda_mult,
            filter=filter,
            **kwargs,
        )

    async def amax_marginal_relevance_search(
        self,
        query: str,
        k: int = 4,
        fetch_k: int = 20,
        lambda_mult: float = 0.5,
        filter: Union[None, dict] = None,
        **kwargs: Any,
    ) -> List[Document]:
        """Return docs selected using maximal marginal relevance asynchronously.

        Args:
            query: Text to look up documents similar to
            k: Number of documents to return (default: 4)
            fetch_k: Number of documents to fetch before selecting top-k (default: 20)
            lambda_mult: Balance between relevance and diversity, 0-1 (default: 0.5)
                0 = maximize diversity, 1 = maximize relevance
            filter: Optional metadata filter
            **kwargs: Additional arguments passed to search_by_vector

        Returns:
            List of Documents selected by maximal marginal relevance
        """
        return await run_in_executor(
            None,
            self.max_marginal_relevance_search,
            query,
            k,
            fetch_k,
            lambda_mult,
            filter,
            **kwargs,
        )

    def max_marginal_relevance_search_with_score(
        self,
        query: str,
        k: int = 4,
        fetch_k: int = 20,
        lambda_mult: float = 0.5,
        filter: Union[None, dict] = None,
        **kwargs: Any,
    ) -> List[Tuple[Document, float]]:
        """Return docs selected using maximal marginal relevance with scores.

        Args:
            query: Text to look up documents similar to
            k: Number of documents to return (default: 4)
            fetch_k: Number of documents to fetch before selecting top-k (default: 20)
            lambda_mult: Balance between relevance and diversity, 0-1 (default: 0.5)
                0 = maximize diversity, 1 = maximize relevance
            filter: Optional metadata filter
            **kwargs: Additional arguments passed to search_by_vector

        Returns:
            List of tuples of (Document, score) selected by maximal marginal relevance
        """
        embedding = self.embeddings.embed_query(query)
        return self.max_marginal_relevance_search_with_score_by_vector(
            embedding=embedding,
            k=k,
            fetch_k=fetch_k,
            lambda_mult=lambda_mult,
            filter=filter,
            **kwargs,
        )

    async def amax_marginal_relevance_search_with_score(
        self,
        query: str,
        k: int = 4,
        fetch_k: int = 20,
        lambda_mult: float = 0.5,
        filter: Union[None, dict] = None,
        **kwargs: Any,
    ) -> List[Tuple[Document, float]]:
        """Return docs selected using maximal marginal relevance with scores
        asynchronously.

        Args:
            query: Text to look up documents similar to
            k: Number of documents to return (default: 4)
            fetch_k: Number of documents to fetch before selecting top-k (default: 20)
            lambda_mult: Balance between relevance and diversity, 0-1 (default: 0.5)
                0 = maximize diversity, 1 = maximize relevance
            filter: Optional metadata filter
            **kwargs: Additional arguments passed to search_by_vector

        Returns:
            List of tuples of (Document, score) selected by maximal marginal relevance
        """
        return await run_in_executor(
            None,
            self.max_marginal_relevance_search_with_score,
            query,
            k,
            fetch_k,
            lambda_mult,
            filter,
            **kwargs,
        )

    def max_marginal_relevance_search_by_vector(
        self,
        embedding: List[float],
        k: int = 4,
        fetch_k: int = 20,
        lambda_mult: float = 0.5,
        filter: Union[None, dict] = None,
        **kwargs: Any,
    ) -> List[Document]:
        """Return docs selected using maximal marginal relevance.

        Args:
            embedding: Query embedding vector
            k: Number of documents to return (default: 4)
            fetch_k: Number of documents to fetch before selecting top-k (default: 20)
            lambda_mult: Balance between relevance and diversity, 0-1 (default: 0.5)
                0 = maximize diversity, 1 = maximize relevance
            filter: Optional metadata filter
            **kwargs: Additional arguments (not used)

        Returns:
            List of Documents selected by maximal marginal relevance
        """
        docs_and_scores = self.max_marginal_relevance_search_with_score_by_vector(
            embedding,
            k=k,
            fetch_k=fetch_k,
            lambda_mult=lambda_mult,
            filter=filter,
            **kwargs,
        )
        return _results_to_docs(docs_and_scores)

    async def amax_marginal_relevance_search_by_vector(
        self,
        embedding: List[float],
        k: int = 4,
        fetch_k: int = 20,
        lambda_mult: float = 0.5,
        filter: Union[None, dict] = None,
        **kwargs: Any,
    ) -> List[Document]:
        """Return docs selected using maximal marginal relevance asynchronously.

        Args:
            embedding: Query embedding vector
            k: Number of documents to return (default: 4)
            fetch_k: Number of documents to fetch before selecting top-k (default: 20)
            lambda_mult: Balance between relevance and diversity, 0-1 (default: 0.5)
                0 = maximize diversity, 1 = maximize relevance
            filter: Optional metadata filter
            **kwargs: Additional arguments (not used)

        Returns:
            List of Documents selected by maximal marginal relevance
        """
        return await run_in_executor(
            None,
            self.max_marginal_relevance_search_by_vector,
            embedding,
            k,
            fetch_k,
            lambda_mult,
            filter,
            **kwargs,
        )

    def max_marginal_relevance_search_with_score_by_vector(
        self,
        embedding: List[float],
        k: int = 4,
        fetch_k: int = 20,
        lambda_mult: float = 0.5,
        filter: Union[None, dict] = None,
        **kwargs: Any,
    ) -> List[Tuple[Document, float]]:
        """Return docs selected using maximal marginal relevance with scores.

        Maximal marginal relevance optimizes for similarity to query AND diversity
        among selected documents.

        Args:
            embedding: Query embedding vector
            k: Number of documents to return (default: 4)
            fetch_k: Number of documents to fetch before selecting top-k (default: 20)
            lambda_mult: Balance between relevance and diversity, 0-1 (default: 0.5)
                0 = maximize diversity, 1 = maximize relevance
            filter: Optional metadata filter
            **kwargs: Additional arguments (not used)

        Returns:
            List of tuples of (Document, score) selected by maximal marginal relevance
        """
        # Fetch candidates with embeddings
        results = self.__query_collection(
            embedding=embedding, k=fetch_k, filter=filter, need_embeddings=True
        )

        # Extract embeddings from results
        embedding_list = [self._binary_to_embedding(result[4]) for result in results]

        # Calculate MMR selection
        mmr_selected = maximal_marginal_relevance(
            np.array(embedding, dtype=np.float32),
            embedding_list,
            k=k,
            lambda_mult=lambda_mult,
        )

        # Convert results to documents with scores
        candidates = self._results_to_docs_and_scores(results)
        return [r for i, r in enumerate(candidates) if i in mmr_selected]

    async def amax_marginal_relevance_search_with_score_by_vector(
        self,
        embedding: List[float],
        k: int = 4,
        fetch_k: int = 20,
        lambda_mult: float = 0.5,
        filter: Union[None, dict] = None,
        **kwargs: Any,
    ) -> List[Tuple[Document, float]]:
        """Return docs selected using maximal marginal relevance with scores
        asynchronously.

        Maximal marginal relevance optimizes for similarity to query AND diversity
        among selected documents.

        Args:
            embedding: Query embedding vector
            k: Number of documents to return (default: 4)
            fetch_k: Number of documents to fetch before selecting top-k (default: 20)
            lambda_mult: Balance between relevance and diversity, 0-1 (default: 0.5)
                0 = maximize diversity, 1 = maximize relevance
            filter: Optional metadata filter
            **kwargs: Additional arguments (not used)

        Returns:
            List of tuples of (Document, score) selected by maximal marginal relevance
        """
        return await run_in_executor(
            None,
            self.max_marginal_relevance_search_with_score_by_vector,
            embedding,
            k,
            fetch_k,
            lambda_mult,
            filter,
            **kwargs,
        )

    # Query building methods
    def _build_base_select_query(
        self,
        distance_or_score_expr: str,
        need_embeddings: bool = False,
        filter: Union[None, dict] = None,
    ) -> Tuple[str, str]:
        """Build base SELECT query with common components.

        Args:
            distance_or_score_expr: Expression for distance/score calculation
            need_embeddings: Whether to include embeddings column
            filter: Optional filter expression

        Returns:
            Tuple of (base query, filter clause)
        """
        # Build filter clause
        filter_sql = self._create_filter_sql(filter)
        if filter_sql:
            filter_sql = f" AND {filter_sql}"

        # Build base query
        query = (
            f"SELECT {self._embedding_id_col_name}, "
            f"{self._embedding_content_col_name}, "
            f"{self._embedding_meta_col_name}, "
            f"{distance_or_score_expr}"
        )

        if need_embeddings:
            query += f", {self._embedding_emb_col_name}"

        return query, filter_sql

    def __query_collection(
        self,
        embedding: List[float],
        k: int = 4,
        filter: Union[None, dict] = None,
        need_embeddings: bool = False,
    ) -> Sequence[Any]:
        """Query the collection for similar documents."""
        distance_expr = (
            f"vec_distance_{self._distance_strategy.value}({self._embedding_emb_col_name}"
            f", ?) as distance"
        )
        base_query, filter_sql = self._build_base_select_query(
            distance_expr, need_embeddings, filter
        )

        query = (
            f"{base_query} "
            f"FROM {self._embedding_table_name} "
            f"WHERE collection_id = ?{filter_sql} "
            f"ORDER BY distance ASC LIMIT ?"
        )

        if self.lazy_init and not self._embedding_length:
            self._embedding_length = len(embedding)
            self._init_vectorstore()

        return self.__inner_query_collection(embedding=embedding, k=k, query_=query)

    def __query_with_score_collection(
        self,
        embedding: List[float],
        k: int = 4,
        filter: Union[None, dict] = None,
    ) -> Sequence[Any]:
        """Query the collection and return results with similarity scores."""
        # Calculate similarity score based on distance strategy
        if self._distance_strategy == DistanceStrategy.COSINE:
            score_expr = (
                f"1.0 - vec_distance_cosine({self._embedding_emb_col_name}, ?) as score"
            )
        else:
            score_expr = (
                f"1.0 - vec_distance_cosine({self._embedding_emb_col_name}, ?)"
                f" / SQRT(2) as score"
            )

        base_query, filter_sql = self._build_base_select_query(
            score_expr, filter=filter
        )

        query = (
            f"{base_query} "
            f"FROM {self._embedding_table_name} "
            f"WHERE collection_id = ?{filter_sql} "
            f"ORDER BY score DESC LIMIT ?"
        )

        return self.__inner_query_collection(embedding=embedding, k=k, query_=query)

    def __inner_query_collection(
        self,
        embedding: List[float],
        query_: str,
        k: int = 4,
    ) -> Sequence[Any]:
        """Execute a collection query with the given parameters.

        Args:
            embedding: Query embedding vector
            query_: SQL query string
            k: Number of results to return

        Returns:
            Sequence of query results
        """
        con = self._datasource.raw_connection()
        cursor = con.cursor()
        try:
            binary_emb = self._embedding_to_binary(embedding)
            cursor.execute(query_, (binary_emb, self._collection_id, k))
            return cursor.fetchall()
        finally:
            cursor.close()
            con.close()

    def _create_filter_sql(self, filters: Union[None, dict] = None) -> str:
        if filters is None:
            return ""
        return self._expression_converter.convert_expression(filters)

    # Result processing methods
    def _results_to_docs_and_scores(self, results: Any) -> List[Tuple[Document, float]]:
        """Convert raw results to documents and scores.

        Args:
            results: Raw query results from database

        Returns:
            List of tuples of (Document, similarity_score)
        """
        docs = [
            (
                Document(
                    id=str(result[0]),
                    page_content=result[1],
                    metadata=json.loads(result[2]),
                ),
                result[3],
            )
            for result in results
        ]
        return docs

    # Class methods for construction
    @classmethod
    def __from(
        cls: Type[MariaDBStore],
        texts: List[str],
        embeddings: list[list[float]],
        ids: Optional[List[str]] = None,
        *,
        metadatas: Optional[List[dict]] = None,
        datasource: Union[Engine | str],
        embedding: Embeddings,
        embedding_length: Optional[int] = None,
        collection_name: str = _LANGCHAIN_DEFAULT_COLLECTION_NAME,
        distance_strategy: DistanceStrategy = DistanceStrategy.COSINE,
        logger: Optional[logging.Logger] = None,
        relevance_score_fn: Optional[Callable[[float], float]] = None,
        config: MariaDBStoreSettings = MariaDBStoreSettings(),
        **kwargs: Any,
    ) -> MariaDBStore:
        """Internal method to create a MariaDBStore instance from texts and embeddings.

        Args:
            texts: List of text strings to store
            embeddings: List of embedding vectors
            ids: Optional list of IDs for the documents
            metadatas: Optional list of metadata dicts
            datasource: datasource (connection string, sqlalchemy engine or
                        MariaDB connection pool)
            embedding: Embeddings object for creating embeddings
            embedding_length: Optional length of embedding vectors
            collection_name: Name of collection (default: langchain)
            collection_metadata: Optional metadata for the collection
            distance_strategy: Strategy for computing distances
            logger: Optional logger instance
            relevance_score_fn: Optional function to compute relevance scores
            **kwargs: Additional arguments passed to constructor

        Returns:
            MariaDBStore instance
        """
        # Generate IDs if not provided
        if ids is None:
            ids = [str(uuid.uuid4()) for _ in texts]

        # Use empty metadata if none provided
        if not metadatas:
            metadatas = [{} for _ in texts]

        # Determine embedding length if not specified
        emb_len = embedding_length
        if embedding_length is None and embeddings and len(embeddings) > 0:
            emb_len = len(embeddings[0])

        config.lazy_init = False
        # Create store instance
        store = cls(
            embedding,
            emb_len,
            datasource=datasource,
            collection_name=collection_name,
            distance_strategy=distance_strategy,
            logger=logger,
            relevance_score_fn=relevance_score_fn,
            config=config,
            **kwargs,
        )

        # Add embeddings to store
        store.add_embeddings(texts, embeddings, metadatas, ids, **kwargs)

        return store

    @classmethod
    def from_texts(
        cls: Type[MariaDBStore],
        texts: List[str],
        embedding: Embeddings,
        metadatas: Optional[List[dict]] = None,
        *,
        ids: Optional[List[str]] = None,
        **kwargs: Any,
    ) -> MariaDBStore:
        """Create a MariaDBStore instance from texts.

        Args:
            texts: List of text strings to store
            embedding: Embeddings object for creating embeddings
            metadatas: Optional list of metadata dicts for each text
            ids: Optional list of unique IDs for each text
            datasource: datasource (connection string, sqlalchemy engine or
                        MariaDB connection pool)
            collection_name: Name of the collection to store vectors
            distance_strategy: Strategy for distances (COSINE or EUCLIDEAN)
            embedding_length: Length of embedding vectors (default: 1536)
            config: Store configuration for tables and columns
            logger: Optional logger instance for debugging
            relevance_score_fn: override function relevance score calculation
            **kwargs: Additional arguments passed to add_embeddings

        Returns:
            MariaDBStore instance initialized with the provided texts
        """
        embeddings = embedding.embed_documents(list(texts))

        # Create store instance
        return cls.__from(
            texts,
            embeddings,
            ids,
            metadatas=metadatas,
            embedding=embedding,
            **kwargs,
        )

    @classmethod
    def from_embeddings(
        cls: Type[MariaDBStore],
        text_embeddings: List[Tuple[str, List[float]]],
        ids: Optional[List[str]] = None,
        metadatas: Optional[List[dict]] = None,
        *,
        embedding: Embeddings,
        distance_strategy: DistanceStrategy = DistanceStrategy.COSINE,
        relevance_score_fn: Optional[Callable[[float], float]] = None,
        config: MariaDBStoreSettings = MariaDBStoreSettings(),
        **kwargs: Any,
    ) -> MariaDBStore:
        """Create a MariaDBStore instance from text-embedding pairs.

        Args:
            text_embeddings: List of (text, embedding) tuples
            ids: Optional list of IDs for the documents
            metadatas: Optional list of metadata dicts
            embedding: Embeddings object for creating embeddings
            collection_name: Name of collection (default: langchain)
            distance_strategy: Strategy for computing distances
            relevance_score_fn: Optional function to compute relevance scores
            **kwargs: Additional arguments passed to constructor

        Returns:
            MariaDBStore instance

        Example:
            .. code-block:: python

                embeddings = OpenAIEmbeddings()
                text_embeddings = embeddings.embed_documents(texts)
                text_embedding_pairs = list(zip(texts, text_embeddings))
                vectorstore = MariaDBStore.from_embeddings(
                  text_embedding_pairs,
                  embeddings
                )
        """
        # Split text-embedding pairs
        texts = [t[0] for t in text_embeddings]
        embeddings = [t[1] for t in text_embeddings]

        # Create store instance
        return cls.__from(
            texts,
            embeddings,
            ids,
            embedding=embedding,
            metadatas=metadatas,
            distance_strategy=distance_strategy,
            relevance_score_fn=relevance_score_fn,
            config=config,
            **kwargs,
        )

    @classmethod
    def from_existing_index(
        cls: Type[MariaDBStore],
        embedding: Embeddings,
        *,
        collection_name: str = _LANGCHAIN_DEFAULT_COLLECTION_NAME,
        distance_strategy: DistanceStrategy = DistanceStrategy.COSINE,
        datasource: Union[Engine | str],
        config: MariaDBStoreSettings = MariaDBStoreSettings(),
        **kwargs: Any,
    ) -> MariaDBStore:
        """Create a MariaDBStore instance from an existing index.

        This method returns an instance of the store without inserting any new
        embeddings.

        Args:
            embedding: Embeddings object for creating embeddings
            collection_name: Name of collection (default: langchain)
            distance_strategy: Strategy for computing distances
            datasource: datasource (connection string, sqlalchemy engine or MariaDB
                        connection pool)
            **kwargs: Additional arguments passed to constructor

        Returns:
            MariaDBStore instance connected to existing index
        """
        store = cls(
            embedding,
            datasource=datasource,
            collection_name=collection_name,
            distance_strategy=distance_strategy,
            config=config,
            **kwargs,
        )
        return store

    @classmethod
    def from_documents(
        cls: Type[MariaDBStore],
        documents: List[Document],
        embedding: Embeddings,
        **kwargs: Any,
    ) -> MariaDBStore:
        """Create a MariaDBStore instance from documents.

        Args:
            documents: List of Document objects to store
            embedding: Embeddings object for creating embeddings
            datasource: datasource (connection string, sqlalchemy engine or MariaDB
                        connection pool)
            collection_name: Name of collection (default: langchain)
            distance_strategy: Strategy for computing distances
            ids: Optional list of IDs for the documents
            **kwargs: Additional arguments passed to from_texts

        Returns:
            MariaDBStore instance
        """
        # Extract text content and metadata from documents
        texts = [d.page_content for d in documents]
        metadatas = [d.metadata for d in documents]

        # Create store instance using from_texts
        return cls.from_texts(
            texts=texts,
            embedding=embedding,
            metadatas=metadatas,
            **kwargs,
        )<|MERGE_RESOLUTION|>--- conflicted
+++ resolved
@@ -629,23 +629,12 @@
         con = self._datasource.raw_connection()
         cursor = con.cursor()
         try:
-<<<<<<< HEAD
-            with con.cursor() as cursor:
-                self.logger.debug("Deleting vectors by IDs")
-                data = [(i,) for i in ids]
-                cursor.executemany(
-                    f"DELETE FROM {self._embedding_table_name} "
-                    f"WHERE {self._embedding_id_col_name} = ? "
-                    f"AND collection_id = '{self._collection_id}'",
-                    data,
-                )
-                con.commit()
-=======
             self.logger.debug("Deleting vectors by IDs")
             data = [(i,) for i in ids]
             cursor.executemany(
                 f"DELETE FROM {self._embedding_table_name} "
-                f"WHERE {self._embedding_id_col_name} = ?",
+                f"WHERE {self._embedding_id_col_name} = ? "
+                f"AND collection_id = '{self._collection_id}'",
                 data,
             )
             con.commit()
@@ -654,7 +643,6 @@
                 return
             else:
                 raise e
->>>>>>> 3f53bca7
         finally:
             cursor.close()
             con.close()
